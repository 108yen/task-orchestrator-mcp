--- conflicted
+++ resolved
@@ -40,7 +40,6 @@
 | `updatedAt`   | `Date`                | タスクの最終更新日時。                                       |
 
 ## 3. ツールインターフェース
-<<<<<<< HEAD
 
 サーバーに登録される各ツールの仕様です。
 
@@ -56,31 +55,11 @@
 
 ## 4. データ永続化
 
-=======
-
-サーバーに登録される各ツールの仕様です。
-
-| 機能           | ツール名       | `payload` (入力)                                                             | `Promise<T>` の `T` (出力)                   |
-| :------------- | :------------- | :--------------------------------------------------------------------------- | :------------------------------------------- |
-| **タスク作成** | `createTask`   | `{ name: string, description?: string, parent_id?: string, order?: number }` | `{ task: Task }`                             |
-| **タスク取得** | `getTask`      | `{ id: string }`                                                             | `{ task: Task }`                             |
-| **タスク一覧** | `listTasks`    | `{ parent_id?: string }`                                                     | `{ tasks: Task[] }`                          |
-| **タスク更新** | `updateTask`   | `{ id: string, name?: string, ... }`                                         | `{ task: Task }`                             |
-| **タスク削除** | `deleteTask`   | `{ id: string }`                                                             | `{ id: string }`                             |
-| **タスク開始** | `startTask`    | `{ id: string }`                                                             | `{ task: Task }`                             |
-| **タスク完了** | `completeTask` | `{ id: string, resolution: string }`                                         | `{ next_task_id?: string, message: string }` |
-
-## 4. データ永続化
-
->>>>>>> 06fd35ce
 - **永続化モードの決定**: 起動時に環境変数 `FILE_PATH` を確認します。
 - **ファイル永続化モード (`FILE_PATH` あり)**:
   - 起動時、指定されたパスのJSONファイルを読み込みます。
   - データ更新の都度、全データをファイルに書き込みます。
 - **インメモリモード (`FILE_PATH` なし)**:
-<<<<<<< HEAD
-  - データはメモリ上の配列で管理します。
-=======
   - データはメモリ上の配列で管理します。
 
 ## 5. テスト戦略
@@ -118,5 +97,4 @@
 複数のモジュールを連携させ、全体のデータフローを検証します。
 
 - **目的**: `tools` → `task` → `storage` の一連の流れを検証します。
-- **方法**: `storage.ts` のファイル書き込み部分のみをモックし、インメモリでの動作をシミュレートします。`createTask` 実行後に `listTasks` で結果を確認するなど、一連の操作が正しく連携することを検証します。
->>>>>>> 06fd35ce
+- **方法**: `storage.ts` のファイル書き込み部分のみをモックし、インメモリでの動作をシミュレートします。`createTask` 実行後に `listTasks` で結果を確認するなど、一連の操作が正しく連携することを検証します。