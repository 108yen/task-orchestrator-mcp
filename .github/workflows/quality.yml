--- conflicted
+++ resolved
@@ -111,12 +111,9 @@
         uses: actions/setup-node@v4
         with:
           node-version: 23
-<<<<<<< HEAD
-=======
 
       - name: Setup PNPM
         uses: pnpm/action-setup@v4
->>>>>>> 06fd35ce
 
       - name: Install dependencies
         run: pnpm install
@@ -144,12 +141,9 @@
         with:
           node-version: 23
 
-<<<<<<< HEAD
-=======
       - name: Setup PNPM
         uses: pnpm/action-setup@v4
 
->>>>>>> 06fd35ce
       - name: Install dependencies
         run: pnpm install
 
